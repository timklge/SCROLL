import sbt.stringToOrganization

object Dependencies extends Dependencies

trait Dependencies {

  object v {
    val scalaVersion = "2.13.0"
<<<<<<< HEAD
    val akkaVersion = "2.5.23"
    val scalatestVersion = "3.1.0-SNAP13"
    val chocoVersion = "4.10.1"
    val guavaVersion = "28.0-jre"
=======
    val akkaVersion = "2.5.25"
    val shapelessVersion = "2.3.3"
    val scalatestVersion = "3.1.0-SNAP13"
    val chocoVersion = "4.10.1"
    val guavaVersion = "28.1-jre"
>>>>>>> 4b151e04
    val emfcommonVersion = "2.16.0"
    val emfecoreVersion = "2.18.0"
    val umlVersion = "3.1.0.v201006071150"
    val linterVersion = "0.1.17"
    val jvm = "1.8"
  }

  val coreDependencies = Seq(
    "com.google.guava" % "guava" % v.guavaVersion,
    "com.typesafe.akka" %% "akka-actor" % v.akkaVersion,
    "org.choco-solver" % "choco-solver" % v.chocoVersion,
    "org.scala-lang" % "scala-reflect" % v.scalaVersion,
    "org.eclipse.emf" % "org.eclipse.emf.common" % v.emfcommonVersion,
    "org.eclipse.emf" % "org.eclipse.emf.ecore" % v.emfecoreVersion,
    "org.eclipse.uml2" % "org.eclipse.uml2.uml" % v.umlVersion
  )

  val coreDependenciesOverrides = Seq(
    "org.scala-lang" % "scala-library" % v.scalaVersion,
    "org.eclipse.emf" % "org.eclipse.emf.common" % v.emfcommonVersion,
    "org.eclipse.emf" % "org.eclipse.emf.ecore" % v.emfecoreVersion
  )

  val testDependencies = Seq(
    "org.scalatest" %% "scalatest" % v.scalatestVersion % "test"
  )

  val linter = "org.psywerx.hairyfotr" % "linter_2.12" % v.linterVersion
}<|MERGE_RESOLUTION|>--- conflicted
+++ resolved
@@ -6,18 +6,10 @@
 
   object v {
     val scalaVersion = "2.13.0"
-<<<<<<< HEAD
-    val akkaVersion = "2.5.23"
-    val scalatestVersion = "3.1.0-SNAP13"
-    val chocoVersion = "4.10.1"
-    val guavaVersion = "28.0-jre"
-=======
     val akkaVersion = "2.5.25"
-    val shapelessVersion = "2.3.3"
     val scalatestVersion = "3.1.0-SNAP13"
     val chocoVersion = "4.10.1"
     val guavaVersion = "28.1-jre"
->>>>>>> 4b151e04
     val emfcommonVersion = "2.16.0"
     val emfecoreVersion = "2.18.0"
     val umlVersion = "3.1.0.v201006071150"
