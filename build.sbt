val akkaVersion = "2.4.12"
val shapelessVersion = "2.3.2"
val scalatestVersion = "3.0.0"
val chocoVersion = "4.0.0"
val slf4jVersion = "1.7.21"
val macrosVersion = "2.1.0"
val scalaloggingVersion = "3.5.0"
<<<<<<< HEAD
val guavaVersion = "21.0"
val jgraphTVersion = "1.0.0"
=======
val guavaVersion = "20.0"
>>>>>>> a18f56bc

lazy val commonSettings = Seq(
  scalaVersion := "2.12.0",
  version := "1.3.1",
  mainClass := None,
  resolvers ++= Seq(
    "Sonatype OSS Snapshots" at "https://oss.sonatype.org/content/repositories/snapshots",
    "Sonatype OSS Releases" at "https://oss.sonatype.org/content/repositories/releases"
  ),
  libraryDependencies ++= Seq(
    "com.google.guava" % "guava" % guavaVersion,
    "com.typesafe.akka" %% "akka-actor" % akkaVersion,
    "com.chuusai" %% "shapeless" % shapelessVersion,
    "org.choco-solver" % "choco-solver" % chocoVersion,
    "org.slf4j" % "slf4j-simple" % slf4jVersion,
    "org.scala-lang" % "scala-reflect" % scalaVersion.value,
    "org.eclipse.emf" % "org.eclipse.emf.common" % "2.11.0-v20150805-0538",
    "org.eclipse.emf" % "org.eclipse.emf.ecore" % "2.11.1-v20150805-0538",
    "org.eclipse.uml2" % "org.eclipse.uml2.uml" % "3.1.0.v201006071150"
  ),
  javacOptions in Compile ++= Seq("-source", "1.8", "-target", "1.8"),
  scalacOptions ++= Seq(
    "-deprecation",
    "-feature",
    "-language:dynamics",
    "-language:reflectiveCalls",
    "-language:postfixOps",
    "-language:implicitConversions",
    "-unchecked",
    "-target:jvm-1.8")
)

lazy val root = (project in file(".")).settings(
  name := "SCROLLRoot"
).aggregate(core, tests, examples)

lazy val core = (project in file("core")).
  settings(commonSettings: _*).
  settings(
    name := "SCROLL",
    scalacOptions ++= Seq(
      "-Xfatal-warnings",
      "-Xlint",
      "-Xlint:-missing-interpolator",
      "-Yno-adapted-args",
      "-Ywarn-numeric-widen",
      "-Ywarn-value-discard",
      "-Xfuture"),
    organization := "com.github.max-leuthaeuser",
    publishTo := {
      val nexus = "https://oss.sonatype.org/"
      if (isSnapshot.value)
        Some("snapshots" at nexus + "content/repositories/snapshots")
      else
        Some("releases" at nexus + "service/local/staging/deploy/maven2")
    },
    publishMavenStyle := true,
    publishArtifact in Test := false,
    pomIncludeRepository := { _ => false },
    pomExtra :=
      <url>https://github.com/max-leuthaeuser/SCROLL</url>
        <licenses>
          <license>
            <name>LGPL 3.0 license</name>
            <url>http://www.opensource.org/licenses/lgpl-3.0.html</url>
            <distribution>repo</distribution>
          </license>
        </licenses>
        <scm>
          <connection>scm:git:github.com/max-leuthaeuser/SCROLL.git</connection>
          <developerConnection>scm:git:git@github.com:max-leuthaeuser/SCROLL.git</developerConnection>
          <url>github.com/max-leuthaeuser/SCROLL</url>
        </scm>
        <developers>
          <developer>
            <id>max-leuthaeuser</id>
            <name>Max Leuthaeuser</name>
            <url>https://wwwdb.inf.tu-dresden.de/rosi/investigators/doctoral-students/</url>
          </developer>
        </developers>
  )

lazy val examples = (project in file("examples")).
  settings(commonSettings: _*).dependsOn(core)

lazy val tests = (project in file("tests")).
  settings(commonSettings: _*).
  settings(
    testOptions in Test := Seq(Tests.Filter(s => s.endsWith("Suite"))),
    parallelExecution in Test := false,
    libraryDependencies ++= Seq("org.scalatest" %% "scalatest" % scalatestVersion % "test")
  ).dependsOn(core, examples)<|MERGE_RESOLUTION|>--- conflicted
+++ resolved
@@ -5,12 +5,7 @@
 val slf4jVersion = "1.7.21"
 val macrosVersion = "2.1.0"
 val scalaloggingVersion = "3.5.0"
-<<<<<<< HEAD
 val guavaVersion = "21.0"
-val jgraphTVersion = "1.0.0"
-=======
-val guavaVersion = "20.0"
->>>>>>> a18f56bc
 
 lazy val commonSettings = Seq(
   scalaVersion := "2.12.0",
